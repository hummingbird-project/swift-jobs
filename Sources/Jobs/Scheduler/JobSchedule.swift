--- conflicted
+++ resolved
@@ -315,11 +315,7 @@
         /// Run Job scheduler
         public func run() async throws {
             let bytes: [UInt8] = (0..<16).map { _ in UInt8.random(in: 0...255) }
-<<<<<<< HEAD
-            let lockID = ByteBuffer(bytes: bytes)
-=======
             let lockID = ByteBuffer(string: Base64.encodeToString(bytes: bytes))
->>>>>>> 65e5b8e0
 
             try await self.jobQueue.queue.waitUntilReady()
 
